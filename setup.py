--- conflicted
+++ resolved
@@ -24,11 +24,7 @@
 setup(
     name='dedupe',
     url='https://github.com/datamade/dedupe',
-<<<<<<< HEAD
-    version='0.7.7.1.8',
-=======
     version='0.7.7.1.9',
->>>>>>> 2dbdc192
     description='A python library for accurate and scaleable data deduplication and entity-resolution',
     packages=['dedupe', 'dedupe.variables'],
     ext_modules=[Extension('dedupe.cpredicates', ['src/cpredicates.c'])],
