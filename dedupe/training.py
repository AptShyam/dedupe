--- conflicted
+++ resolved
@@ -139,11 +139,8 @@
 
         for predicate in blocker.predicates:
             pred_cover = collections.defaultdict(set)
-<<<<<<< HEAD
             covered_records = collections.defaultdict(int)
             start_block = predicate.required_matches - 1
-=======
->>>>>>> c2509115
 
             for id, record in records.items():
                 blocks = predicate(record)
@@ -207,27 +204,21 @@
         pair_enumerator = core.Enumerator()
 
         for predicate in blocker.predicates:
-<<<<<<< HEAD
             pred_cover = collections.defaultdict(lambda: (set(), set()))
 
-            for id, record in viewitems(records_2):
-=======
-            cover[predicate] = collections.defaultdict(lambda: (set(), set()))
             for id, record in records_2.items():
->>>>>>> c2509115
                 blocks = predicate(record, target=True)
                 for block in blocks:
                     pred_cover[block][1].add(id)
 
-<<<<<<< HEAD
             current_blocks = set(pred_cover)
-            for id, record in viewitems(records_1):
+            for id, record in records_1.items():
                 blocks = predicate(record)
                 for block in set(blocks) & current_blocks:
                     pred_cover[block][0].add(id)
 
             pairs = collections.defaultdict(int)
-            for A, B in viewvalues(pred_cover):
+            for A, B in pred_cover.values():
                 for pair in itertools.product(A, B):
                     pairs[pair] += 1
 
@@ -235,19 +226,6 @@
                      if v >= predicate.required_matches}
 
             cover[predicate] = Counter(pairs)
-=======
-            current_blocks = set(cover[predicate])
-            for id, record in records_1.items():
-                blocks = set(predicate(record))
-                for block in blocks & current_blocks:
-                    cover[predicate][block][0].add(id)
-
-        for predicate, blocks in cover.items():
-            pairs = {pair_enumerator[pair]
-                     for A, B in blocks.values()
-                     for pair in itertools.product(A, B)}
-            cover[predicate] = pairs
->>>>>>> c2509115
 
         return cover
 
@@ -349,74 +327,7 @@
             if still_uncovered:
                 remaining[predicate] = still_uncovered
 
-<<<<<<< HEAD
-def cover(blocker, pairs, total_cover, compound_length):  # pragma: no cover
-    cover = coveredPairs(blocker.predicates, pairs)
-    cover = dominators(cover, total_cover)
-    cover = compound(cover, compound_length)
-    cover = remaining_cover(cover)
-
-    return cover
-
-
-def coveredPairs(predicates, pairs):
-    cover = {}
-
-    for predicate in predicates:
-        
-        coverage = {i for i, (record_1, record_2)
-                    in enumerate(pairs)
-                    if len(set(predicate(record_1)) &
-                           set(predicate(record_2, target=True))) >= predicate.required_matches}
-        if coverage:
-            cover[predicate] = coverage
-
-    return cover
-
-
-def compound(cover, compound_length):
-    simple_predicates = sorted(cover, key=str)
-    CP = predicates.CompoundPredicate
-
-    for i in range(2, compound_length + 1):
-        compound_predicates = itertools.combinations(simple_predicates, i)
-
-        for compound_predicate in compound_predicates:
-            a, b = compound_predicate[:-1], compound_predicate[-1]
-            if len(a) == 1:
-                a = a[0]
-
-            if a in cover:
-                compound_cover = cover[a] & cover[b]
-                if compound_cover:
-                    cover[CP(compound_predicate)] = compound_cover
-
-    return cover
-
-
-def remaining_cover(coverage, covered=None):
-    if covered is None:
-        covered = set()
-    remaining = {}
-    for predicate, uncovered in viewitems(coverage):
-        still_uncovered = uncovered - covered
-        if still_uncovered:
-            remaining[predicate] = still_uncovered
-
-    return remaining
-
-
-def unique(seq):
-    """Return the unique elements of a collection even if those elements are
-       unhashable and unsortable, like dicts and sets"""
-    cleaned = []
-    for each in seq:
-        if each not in cleaned:
-            cleaned.append(each)
-    return cleaned
-=======
         return remaining
->>>>>>> c2509115
 
 
 class Cover(object):
